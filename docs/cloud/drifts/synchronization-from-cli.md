--- conflicted
+++ resolved
@@ -23,11 +23,7 @@
 The [run](../../cli/cmdline/run.md) command in Terramate CLI offers some command line options to synchronize drift status information to Terramate Cloud.
 
 - `--cloud-sync-drift-status` Synchronizes the drift status and logs to Terramate Cloud
-<<<<<<< HEAD
 - `--cloud-sync-terraform-plan=FILE` A Terraform integration that allows synchronization of details about the changed, added, or deleted Terraform Resources that were planned and define the drift between code and cloud.
-=======
-- `--cloud-sync-terraform-plan FILE` A Terraform integration that allows synchronization of details about the changed, added or deleted Terraform Resources that were planned and define the drift between code and cloud.
->>>>>>> cd423a90
 
 ::: tip
 Use the following command to synchronize the full status of your stacks to Terramate Cloud.
