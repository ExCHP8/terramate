# Changelog

All notable changes to this project will be documented in this file.

The format is based on [Keep a Changelog](https://keepachangelog.com/en/1.0.0/),
and this project adheres to [Semantic Versioning](https://semver.org/spec/v2.0.0.html).

## Versioning

This Solution adheres to the principles of [Semantic Versioning](https://semver.org/spec/v2.0.0.html).

Given a version number `MAJOR.MINOR.PATCH`, we increment the:

1. `MAJOR` version when we make incompatible changes,
2. `MINOR` version when we add functionality in a backward compatible manner, and
3. `PATCH` version when we make backward compatible bug fixes.

### Backward compatibility in `0.0.z` and `0.y.z` version

- Backward compatibility in versions `0.0.z` is **not guaranteed** when `z` is increased.
- Backward compatibility in versions `0.y.z` is **not guaranteed** when `y` is increased.

## Unreleased

### Added

<<<<<<< HEAD
- Add support for unprefixed Bitbucket URLs in Terraform `module.source`.
=======
- Add support for Terramate Cloud API keys for machine-to-machine communication.
  - You can connect to Terramate Cloud using API keys exported as `TMC_TOKEN` environment variable.
  - The API Key configuration has precedence over all other authentication methods.
>>>>>>> d06d78c2

## v0.11.4

### Added

- Add support for tracking `file()` usages in Terragrunt files for enhancing the change detection.
  - Now if you have Terragrunt modules that directly read files from elsewhere in the project, Terramate will
  mark the stack changed whenever the aforementioned file changes.
- Add telemetry to collect anonymous usage metrics.
  - This helps us to improve user experience by measuring which Terramate features are used most actively.
    For further details, see [documentation](https://terramate.io/docs/cli/telemetry).
  - Can be turned off by setting `terramate.config.telemetry.enabled = false` in the project configuration,
    or by setting `disable_telemetry = true` in the user configuration.
- Add `create --all-terragrunt --tags a,b,c` for creating all discovered Terragrunt stacks with the given tags.
- Add `create --all-terraform --tags a,b,c` for creating all discovered Terraform stacks with the given tags.

### Fixed

- Fix the command-line parsing of `run` and `script run` which were not failing from unknown flags.
- Fix `create --all-terragrunt` creating Terragrunt stacks with cycles.
- Improve the error reporting of the Outputs Sharing feature.
- Fix crash in the Terragrunt integration when the project had modules with dependency paths outside the current Terramate project.
  - A warning will be shown for such configurations.
- Fix the Terragrunt scanner not supporting nested modules.

## v0.11.3

### Fixed

- Fix Terragrunt modules change detection.

## v0.11.2

### Added

- Add `terramate.stack.parent.id` metadata to stacks that are part of a parent-child hierarchy.

### Fixed

- Nested `map` blocks not rendered if the `value` block contain no attributes.
- Fix `terramate fmt` not respecting the `.tmskip` file.
- Fix the `terramate fmt` not recursively formatting `.tmgen` files.

## v0.11.1

### Added

- Faster code generation through parallelization.
  - Enabled by default, use `terramate generate --parallel <n>` to control the amount of concurrent units (default = number of logical CPU cores).

## v0.11.0 

### Added

- Add `--enable-change-detection=<options>` and `--disable-change-detection=<options>` to the commands: `terramate list`, `terramate run` and `terramate script run`. 
  - These flags overrides both the default change detection strategy and the configuration in `terramate.config.change_detection.git` block.
- Add support for using `TM_ARG_*` environment variables to configure cli commands.
  Note: This is an incremental change. Only global flags and `terramate run` flags were added for now.
  - For example: Use `TM_ARG_CHDIR=stacks/prod TM_ARG_RUN_REVERSE=1 terramate run -- terraform apply` to run from inside `stacks/prod` and with reversed execution order (which is the same as `terramate --chdir stacks/prod run --reverse -- terraform apply`).

### Changed

- **(Breaking change)** The `terramate list --changed` now considers *untracked* and * uncommitted*  files for detecting changed stacks.
  - This behavior can be turned off by `terramate.config.change_detection.git.untracked = "off"` and `terramate.config.change_detection.git.uncommitted = "off"`.
- **(Breaking change)** Remove the deprecated `terramate experimental run-order`.
  - The `terramate list --run-order` was introduced in version `v0.4.5` and provides the same functionality as the removed command.

## v0.10.9

### Added

- Add support for dot (`.`) in the tag syntax.
  - Now you can add tags like `v1.0.0-abc_xyz`

### Changed

- The **Outputs Sharing** feature now has no default value for the `sensitive` field of `input` and `output` blocks.

## v0.10.8

### Fixed

- Fix `trigger --ignore-change` not ignoring stacks changed due to Terraform or Terragrunt changes.
- Fix **Outputs Sharing** feature not generating the `output.sensitive` attribute.
- Fix **Outputs Sharing** feature not generating the `variable.sensitive` attribute.

## v0.10.7

### Added

- Add `terramate create --wants ... --wanted-by ...` flags for configuring the `stack.wants` and `stack.wanted_by` attributes, respectively.

### Fixed

- Fix the cleaning up of orphaned files in the `terramate generate` to respect the `-C <dir>` flag.
- Fix the value of `terramate.stack.path.basename` and `terramate.root.path.basename` which were given the value of `"\\"` in the case the stack was defined at the project root directory.

### Changed

- Several performance improvements in the change detection.


## v0.10.6

### Fixed

- Fix "outdated-code" safeguard giving false positive results for files generated
 in subdirectory of stacks.

## v0.10.5

### Fixed

- Fix `outputs-sharing` experiment to use `type = any` for generated Terraform input variables in dependent stacks.
- Fix `outdated-code` safeguard not working for `generate_file` blocks with `context=root` option.

## v0.10.4

### Added

- Add `tm_hclencode()` and `tm_hcldecode()` functions for encoding and decoding HCL content.

### Fixed

- Fix `go install` by removing a not needed `replace` directive in the `go.mod`.
- Fix `git` URI normalization in case the project path component begins with a number.

## v0.10.3

### Changed

- Use OpenTofu functions instead of Terraform `v0.15.3` functions.

### Added

- Add `tm_strcontains(string, substr)`.
- Add `tm_startswith(string, prefix)`.
- Add `tm_endswith(string, suffix)`.
- Add `tm_timecmp(t1, t2)`.
- Add `tm_cidrcontains(cidr, ip)`
- Add experimental support for `tm_tomlencode` and `tm_tomldecode`.
  - Can be enabled with `terramate.config.experiments = ["toml-functions"]`.

## v0.10.2

### Fixed

- Fix `outputs-sharing` failure cases not synchronizing to Terramate Cloud.

## v0.10.1

### Added

- Add `sharing_backend`, `input` and `output` blocks for the sharing of stack outputs as inputs to other stacks.
  - The feature is part of the `outputs-sharing` experiment and can be enabled by setting `terramate.config.experiments = ["outputs-sharing"]`.

### Fixed

- Fix the repository normalization for Gitlab subgroups.
  - Now it supports repository URLs like `https://gitlab.com/my-company-name/my-group-name/my-other-group/repo-name`.
- Fix a deadlock in the `terramate run` and `terramate script run` parallelism by
  releasing the resources in case of errors or if dry-run mode is enabled.

## v0.10.0

### Added

- Add support for generating files relative to working directory. Both examples below only generate files inside `some/dir`:
  - `terramate -C some/dir generate`
  - `cd some/dir && terramate generate`

## v0.9.5

### Fixed

- Fix the repository normalization for Gitlab subgroups.
  - Now it supports repository URLs like `https://gitlab.com/my-company-name/my-group-name/my-other-group/repo-name`.
- Fix a deadlock in the `terramate run` and `terramate script run` parallelism by
  releasing the resources in case of errors or if dry-run mode is enabled.

## v0.9.4

### Changed

- Use [terramate-io/tfjson](https://github.com/terramate-io/tfjson) in replacement of [hashicorp/terraform-json](https://github.com/hashicorp/terraform-json) for the JSON representation of the plan file.

## v0.9.3

### Fixed

- Fix a missing check for `GITLAB_CI` environment variable.
  - The previews feature can only be used in _Github Actions_ and _Gitlab CI/CD_ and a check for the latter was missing.
- Fix the synchronization of the GitLab Merge Request commit SHA and pushed_at.

## v0.9.2

### Changed

- Reverted: feat: generate files in working directory. (#1756)
  - This change was reverted due to an unaccounted breaking change.

## v0.9.1

### Added

- Add cloud filters `--deployment-status=<status>` and `--drift-status` to commands below:
  - `terramate list`
  - `terramate run`
  - `terramate experimental trigger`
- Add support for generating files relative to working directory. Both examples below only generate files inside `some/dir`:
  - `terramate -C some/dir generate`
  - `cd some/dir && terramate generate`
- Add synchronization of Gitlab Merge Request and CI/CD Metadata.

### Fixed

- Fix crash when supplying a tag list with a trailing comma separator.

## v0.9.0

### Added

- Add support for `[for ...]` and `{for ...}` expressions containing Terramate variables and functions inside the `generate_hcl.content` block.
- Add experimental support for deployment targets. This allows to keep separate stack information when the same stacks are deployed to multiple environments, i.e. production and staging.
  - Can be enabled with `terramate.config.experiments = ["targets"]` and `terramate.config.cloud.targets.enabled = true`.
  - Once enabled, commands that synchronize or read stack information to Terramate Cloud require a `--target <target_id>` parameter. These include:
    - `terramate run --sync-deployment/--sync-drift-status/--sync-preview`
    - `terramate script run`
    - `terramate run --status`
    - `terramate list --status`
    - `terramate cloud drift show`
- Add `script.lets` block for declaring variables that are local to the script.
- Add `--ignore-change` flag to `terramate experimental trigger`, which makes the change detection ignore the given stacks.
  - It inverts the default trigger behavior.
- Add `--recursive` flag to `terramate experimental trigger` for triggering all child stacks of given path.

### Fixed

- Fix `terramate experimental trigger --status` to respect the `-C <dir>` flag.
	- Now using `-C <dir>` (or `--chdir <dir>`) only triggers stacks inside the provided dir.
- Fix the update of stack status to respect the configured parallelism option and only set stack status to be `running` before the command starts.
- Fix `terramate experimental trigger` gives a misleading error message when a stack is not found.

### Changed

- (**BREAKING CHANGE**) The format of the generated code may change while being still semantically the same as before. This change is marked as "breaking", because this may trigger change detection on files where the formatting changes.

## v0.8.4

### Fixed

- Fix limitation preventing `tm_dynamic.attributes` use with map types.
- Fix the loading of `terramate.config.run.env` environment variables not considering equal signs in the value.

## v0.8.3

### Fixed

- Fix potential crash when trying to obtain the pull request metadata associated with a Github repository.

## v0.8.2

### Added

- Add support for Gitlab `id_token` OIDC.
  - You can connect to Terramate Cloud using [Gitlab id_token](https://docs.gitlab.com/ee/ci/secrets/id_token_authentication.html) exported as a `TM_GITLAB_ID_TOKEN` environment variable.

### Fixed

- Fix issue with handling paginated responses from Github API when retrieving review and GHA action metadata.

## v0.8.1

### Fixed

- Fix incorrect warning emitted by the parser in the case `terramate.config.run.env` is defined outside project root.

## v0.8.0

### Added

- Add support for hierarchical configuration of the stack run-time environment variables.
  - The `terramate.config.run.env` declared closer to the stack has precedence over
    declarations in parent directories.
- Full support for OpenTofu plan files when synchronizing deployments, drifts or previews to Terramate Cloud:
  - Add CLI option `--tofu-plan-file=FILE`
  - Add Terramate Scripts command option `tofu_plan_file = FILE`

### Changed

- (**BREAKING CHANGE**) Use `terramate.required_version` to detect project root if git is absent.
  - This is only a breaking change for projects not using `git`.

## (v0.7.0)

### Tested

- Issue a test-only release that includes everything that was published in v0.6.5

## v0.6.7

### Fixed

- Fix potential crash when trying to obtain the pull request metadata associated with a Github repository.

## v0.6.6

### Fixed

- Fix issue with handling paginated responses from Github API when retrieving review and GHA action metadata.

## v0.6.5

### Added

- Add `terramate.config.change_detection.terragrunt.enabled` attribute. It supports the values below:
  - `auto` (_default_): Automatically detects if Terragrunt is being used and enables change detection if needed.
  - `force`: Enables Terragrunt change detection even if no Terragrunt file is detected in any stack.
  - `off`: Disables Terragrunt change detection.

### Fixed

- Fix a performance regression in repositories having a lot of stacks.

## v0.6.4

### Fixed

- Fix `terramate fmt --detailed-exit-code` not saving the modified files.

## v0.6.3

### Fixed

- Fix the `generate_*.inherit=false` case when the blocks are imported and inherited in child stacks.

## v0.6.2

### Fixed

- Fix remaining naming inconsistencies of some `cloud` script options.
  - Rename CLI option `--sync-layer` to `--layer`
  - Rename CLI option `--sync-terraform-plan-file` to `--terraform-plan-file`
  - Rename Terramate Script option `sync_layer` to `layer`
  - Rename Terramate Script option `sync_terraform_plan_file` to `terraform_plan_file`
  - Old flags and command options are still supported as aliases for the new ones.

## v0.6.1

### Experiments

- Promote Terragrunt integration experiment to stable.
  - Please remove `terragrunt` from `terramate.config.experimental` config.
- Add new experiment `tmgen` which allows to generate HCL files in stacks without `generate_hcl` configurations.
  - Please enable the experiment with `terramate.config.experimental = ["tmgen"]`.

### Added

- Add `generate_*.inherit` attribute for controlling if generate blocks must be inherited
  into child stacks.
- Add `terramate cloud login --github` for authenticating with the GitHub account.
- Add `terramate create --watch` flag for populating the `stack.watch` field at stack creation.
- Add support for parsing and generating code containing HCL namespaced functions.
  - Check [HCL Changes](https://github.com/hashicorp/hcl/pull/639) for details.

### Changed

- Rename Terramate Cloud options
  - Rename CLI option `--cloud-sync-deployment` to `--sync-deployment`
  - Rename CLI option `--cloud-sync-drift-status` to `--sync-drift-status`
  - Rename CLI option `--cloud-sync-preview` to `--sync-preview`
  - Rename CLI option `--cloud-sync-layer` to `--sync-layer` (WARN: fixed in next release to `--layer`)
  - Rename CLI option `--cloud-sync-terraform-plan-file` to `--sync-terraform-plan-file` (WARN: fixed in next release to `--terraform-plan-file`)
  - Rename CLI option `--cloud-status` to `--status`
  - Rename Terramate Script option `cloud_sync_deployment` to `sync_deployment`
  - Rename Terramate Script option `cloud_sync_drift-status` to `sync_drift_status`
  - Rename Terramate Script option `cloud_sync_preview` to `sync_preview`
  - Rename Terramate Script option `cloud_sync_layer` to `sync_layer` (WARN: fixed in next release to `layer`)
  - Rename Terramate Script option `cloud_sync_terraform_plan_file` to `sync_terraform_plan_file` (WARN: fixed in next release to `terraform_plan_file`)
  - Rename Terramate Script option `cloud_status` to `status`
  - Old flags and command options are still supported as aliases for the new ones.

### Fixed

- Fix a panic in the language server when editing a file outside a repository.

## v0.6.0

### Added

- (**BREAKING CHANGE**) Enable change detection for dotfiles. You can still use `.gitignore` to ignore them (if needed).
- Add a new flag `--continue-on-error` to `terramate script run`. When the flag
  is set and a command in a script returns an error:
  - The script execution will be aborted and no further commands or jobs from that script will be run on the current stack node.
  - The script execution will continue to run on the next stack node.
  - `terramate script run` will return exit code 1 (same behavior as `terramate run --continue-on-error`).
- Add a new flag `--reverse` to `terramate script run`. When the flag is set, the script execution will happen in the reverse order of the selected stacks. This is similar to `terramate run --reverse`.
- Improve Terragrunt Integration for Terramate Cloud by adding `--terragrunt` flag and `terragrunt` script option to use `terragrunt` binary to create change details when synchronizing to Terramate Cloud

### Fixed

- Fix a bug in the dotfiles handling in the code generation. Now it's possible to generate files such as `.tflint.hcl`.
- Fix the cloning of stacks containing `import` blocks.

### Changed

- (**BREAKING CHANGE**) Removes the option `terramate.config.git.default_branch_base_ref`.
- (**BREAKING CHANGE**) The code generation of HCL and plain files was disallowed inside dot directories.

## v0.5.5

### Added

- Add `script.job.name` and `script.job.description` attributes.

## v0.5.4

### Fixed

- Fix `--cloud-status` flag when stacks were synchronized with uppercase in the `stack.id`.
- Fix `terramate cloud drift show` when used in stacks containing uppercase in the `stack.id`.
- Fix `cloud_sync_terraform_plan_file` option for previews in scripts

## v0.5.3

### Fixed

- Fix an issue that prevented stack previews from being created when using uppercase letters in stack IDs.

## v0.5.2

### Fixed

- Fix an inconsistency in `stack.id` case-sensitivity when `--cloud-sync-*` flags are used.

## v0.5.1

### Added

- Add Terragrunt change detection.
  - Terramate understands the structure of `terragrunt.hcl` files and detects changes if any other Terragrunt referenced file changes (`dependency`, `dependencies` and `include` blocks, function calls like `find_in_parent_folders()`, `read_terragrunt_config()`).
- Add `before` and `after` configuration to Terragrunt stacks created by `terramate create --all-terragrunt`.

## v0.5.0

### BREAKING CHANGES

> [!IMPORTANT]
> When using nested stacks and tags in `before` and `after` the order of execution was wrong.
> This is now fixed but but can lead to a change in the order of execution in some rare cases.
> Please check the `terramate list --run-order` after upgrading to ensure you run stacks in the correct order.

### Added

- Add `terramate.config.generate.hcl_magic_header_comment_style` option to change the comment style for magic headers to `#` instead of `//`
- Add support for formatting single files or stdin with `terramate fmt`
- Add support for `--cloud-status` filter to `terramate run`
- Add support for `--cloud-status` filter to `terramate script run`
- Add support to synchronize previews to Terramate Cloud via new `terramate run --cloud-sync-preview`
- Add `script.name` attribute.
  - The commands `terramate script info`, `terramate script list` and `terramate script tree` were updated to show the script name (when available).
- Improve user experience when using Terramate with existing Terragrunt projects.
  - Add `terramate create --all-terragrunt` option, which will automatically create Terramate stacks for each Terraform module.
- Allow to run independent stacks in parallel for faster deployments and better utilization of system resources in general.
  - Add `--parallel=N` (short `-j N`) option to `terramate run` and `terramate script run` to allow running up to `N` stacks in parallel.
  - Ordering constraints between stacks are still respected, i.e. `before`/`after`, parent before sub-folders.
- Add `cloud_sync_drift_status` option to `script` block commands. It allows for synchronizing the
  stack drift details from script jobs.
- Add --cloud-sync-layer to allow users to specify a preview layer, e.g.: `stg`, `prod` etc.
  - This is useful when users want to preview changes in a specific terraform workspace.
- Add `--cloud-sync-layer` and `--cloud-sync-preview` to `script` block, this would allow users to synchronize previews to Terramate Cloud via script jobs.

### Fixed

- Fix a panic in language server with a project containing errors on root directory
- Fix the execution order when using `tag` filter in `after/before` in conjunction with implicit order for nested stacks. (BREAKING CHANGE)
- Fix escape sequences being interpreted in heredocs (issue #1449)

## v0.4.8

### Fixed

- Fixed inconsistency in `stack.id` case-sensitivity when `--cloud-sync-*` flags are used.

### Changed

- Reverted change in the previous release because the fix didn't address all cases.

## v0.4.7

### Fixed

- Remove lowercase validation from `stack.meta_id` (`stack.id` in the stack block)
  - This would allow users to sync stacks to Terramate Cloud with upper case characters in the `stack.id` attribute.

## v0.4.6

### Fixed

- Use `repository` filter when listing Terramate Cloud stacks.
  - It makes the `--cloud-status=<status>` flag faster and potentially less brittle for cases where other repositories have issues.

## 0.4.5

### Added

- Add support for `stack_filter` blocks in `generate_file` blocks
- Add `list --run-order` flag to list stacks in the order of execution
- Add support for `terramate` in linting, pre-commit and test environments

  - Add `--detailed-exit-code` to `terramate fmt` and `terramate generate` commands:

    - An exit code of `0` represents successful execution and no changes made
    - An exit code of `1` represents the error state, something went wrong
    - An exit code of `2` represents successful execution but changes were made

### Changed

- Refactor Safeguards

  - Add `disable_safeguards` configuration and `--disable-safeguards` CLI option with possible values
    - `all` Disable ALL safeguards (use with care)
    - `none` Enable ALL safeguards
    - `git` Disable all git related safeguards:
      - `git-untracked` Disable Safeguard that checks for untracked files
      - `git-uncommitted` Disable Safeguard that checks for uncomitted files
      - `git-out-of-sync` Disable Safeguard that checks for being in sync with remote git
    - `outdated-code` Disable Safeguard that checks for outdated code

- Promote cloud commands from `experimental`

  - `terramate cloud login`
  - `terramate cloud info`
  - `terramate cloud drift show`

- Improve support for synchronization of deployments to Terramate Cloud

  - Add `cloud_sync_deployment` flag to Terramate Scripts Commands
  - Add `cloud_sync_terraform_plan_file` flag to Terramate Scripts Commands when synchronizing deployments.
  - Add `--cloud-sync-terraform-plan-file` support to `terramate run` when synchronizing deployments.

- Promote `--experimental-status` flag to `--cloud-status` flag in

  - `terramate experimental trigger`
  - `terramate list`

### Fixed

- Fix a performance issue in `tm_dynamic.attributes` configuration
- Fix order of execution in `terramate script run`
- Fix a type issue when assigning lists to `script.job.command[s]`

### Deprecated

- Deprecate old safeguard configuration options and issue a warning when used.

## 0.4.4

### Added

- Add `terramate.config.experiments` configuration to enable experimental features
- Add support for statuses `ok`, `failed`, `drifted`, and `healthy` to the `--experimental-status` flag
- Add experimental `script` configuration block

  - Add `terramate script list` to list scripts visible in current directory
  - Add `terramate script tree` to show a tree view of scripts visible in current directory
  - Add `terramate script info <scriptname>` to show details about a script
  - Add `terramate script run <scriptname>` to run a script in all relevant stacks

- Add `stack_filter` block to `generate_hcl` for path-based conditional generation.

- Promote experimental commands

  - `terramate debug show metadata`
  - `terramate debug show globals`
  - `terramate debug show generate-origins`
  - `terramate debug show runtime-env`

- Improve the output of `list`, `run` and `create` commands.

### Fixed

- Fix an issue where `generate_file` blocks with `context=root` were ignored when defined in stacks
- Fix `experimental eval/partial-eval/get-config-value` to not interpret the output as a formatter
- Fix an issue where change detector cannot read global/user git config

## 0.4.3

### Added

- Add `--cloud-sync-terraform-plan-file` flag for synchronizing the plan
  file in rendered ASCII and JSON (sensitive information removed).
- Add configuration attribute `terramate.config.cloud.organization` to select which cloud organization to use when syncing with Terramate Cloud.
- Add sync of logs to _Terramate Cloud_ when using `--cloud-sync-deployment` flag.
- Add `terramate experimental cloud drift show` for retrieving drift details from Terramate Cloud.
- Add support for cloning nested stacks to `terramate experimental clone`. It can also be used to clone directories that
  are not stacks themselves, but contain stacks in sub-directories.

### Changed

- Improve diagnostic messages on various errors

## 0.4.2

### Added

- Add `--cloud-sync-drift-status` flag for syncing the status of drift detection
  to the Terramate Cloud.

### Fixed

- Ensure that SIGINT aborts the execution of subsequent stacks in all cases.
- Remove non-supported functions (`tm_sensitive` and `tm_nonsensitive`)

## 0.4.1

### Added

- Add support for globs in the `import.source` attribute to import multiple files at once.
- Add support for listing `unhealthy` stacks with `terramate list --experimental-status=unhealthy`.
- Add support for triggering `unhealthy` stacks with `terramate experimental  trigger --experimental-status=unhealthy`.
- Add support for evaluating `terramate run` arguments with the `--eval` flag.

### Fixed

- Allow to specify multiple tags separated by a comma when using `terramate create --tags` command.
- Fix inconsistent behavior in `terramate create` vs. `terramate create --all-terraform`, both now populate the name/description fields the same way.

## 0.4.0

### Added

- Introduce the `terramate create --all-terraform` command that can be used to initialize plain terraform projects easily with a Terramate Stack configuration.
  Every directory containing Terraform Files that configure either a `terraform.backend {}` block or a `provider {}` block will be initialized.
- Introduce `terramate create --ensure-stack-ids` to add a UUID as stack ID where `stack.id` is not set. (Promoted from `experimental ensure-stack-id`)

### Changed

- BREAKING CHANGE: Make `stack.id` case insensitive. If you used case to identify different stacks, the stack ID need to be adjusted. If you use the recommended UUIDs nothing has to be done.
- Distribute the Terramate Language Server `terramate-ls` alongside `terramate` to be able to pick up changes faster for IDEs.

## 0.3.1

### Added

- Introduce the `terramate experimental cloud info` command.
- Introduce the `--cloud-sync-deployment` flag (experimental).
- Introduce the `terramate experimental ensure-stack-id` command.

### Fixed

- Fix a crash when `generate_hcl {}` has no `content {}` block defined.

## 0.3.0

### Added

- Add the `terramate experimental cloud login` command.

### Fixed

- Fix a file descriptor leak when loading the configuration tree.<|MERGE_RESOLUTION|>--- conflicted
+++ resolved
@@ -24,13 +24,10 @@
 
 ### Added
 
-<<<<<<< HEAD
-- Add support for unprefixed Bitbucket URLs in Terraform `module.source`.
-=======
 - Add support for Terramate Cloud API keys for machine-to-machine communication.
   - You can connect to Terramate Cloud using API keys exported as `TMC_TOKEN` environment variable.
   - The API Key configuration has precedence over all other authentication methods.
->>>>>>> d06d78c2
+- Add support for unprefixed Bitbucket URLs in Terraform `module.source`.
 
 ## v0.11.4
 
