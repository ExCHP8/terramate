# Changelog

All notable changes to this project will be documented in this file.

The format is based on [Keep a Changelog](https://keepachangelog.com/en/1.0.0/),
and this project adheres to [Semantic Versioning](https://semver.org/spec/v2.0.0.html).

## Versioning

This Solution adheres to the principles of [Semantic Versioning](https://semver.org/spec/v2.0.0.html).

Given a version number `MAJOR.MINOR.PATCH`, we increment the:

1. `MAJOR` version when we make incompatible changes,
2. `MINOR` version when we add functionality in a backward compatible manner, and
3. `PATCH` version when we make backward compatible bug fixes.

### Backward compatibility in `0.0.z` and `0.y.z` version

- Backward compatibility in versions `0.0.z` is **not guaranteed** when `z` is increased.
- Backward compatibility in versions `0.y.z` is **not guaranteed** when `y` is increased.

## Unreleased

### Added

- Add telemetry to collect anonymous usage metrics.
  - This helps us to improve user experience by measuring which Terramate features are used most actively.
    For further details, see [documentation](https://terramate.io/docs/cli/telemetry).
  - Can be turned off by setting `terramate.config.telemetry.enabled = false` in the project configuration,
    or by setting `disable_telemetry = true` in the user configuration.

### Fixed

- Fix the command-line parsing of `run` and `script run` which were not failing from unknown flags.
- Fix `create --all-terragrunt` creating Terragrunt stacks with cycles.
<<<<<<< HEAD
- Improve the error reporting of the Outputs Sharing feature.
=======
- Panic in the Terragrunt integration when the project had modules with dependency paths outside the current Terramate project.
  - Now Terramate throw a warning for such configurations.
>>>>>>> 51396354

## v0.11.3

### Fixed

- Fix Terragrunt modules change detection.

## v0.11.2

### Added

- Add `terramate.stack.parent.id` metadata to stacks that are part of a parent-child hierarchy.

### Fixed

- Nested `map` blocks not rendered if the `value` block contain no attributes.
- Fix `terramate fmt` not respecting the `.tmskip` file.
- Fix the `terramate fmt` not recursively formatting `.tmgen` files.

## v0.11.1

### Added

- Faster code generation through parallelization.
  - Enabled by default, use `terramate generate --parallel <n>` to control the amount of concurrent units (default = number of logical CPU cores).

## v0.11.0 

### Added

- Add `--enable-change-detection=<options>` and `--disable-change-detection=<options>` to the commands: `terramate list`, `terramate run` and `terramate script run`. 
  - These flags overrides both the default change detection strategy and the configuration in `terramate.config.change_detection.git` block.
- Add support for using `TM_ARG_*` environment variables to configure cli commands.
  Note: This is an incremental change. Only global flags and `terramate run` flags were added for now.
  - For example: Use `TM_ARG_CHDIR=stacks/prod TM_ARG_RUN_REVERSE=1 terramate run -- terraform apply` to run from inside `stacks/prod` and with reversed execution order (which is the same as `terramate --chdir stacks/prod run --reverse -- terraform apply`).

### Changed

- **(Breaking change)** The `terramate list --changed` now considers *untracked* and * uncommitted*  files for detecting changed stacks.
  - This behavior can be turned off by `terramate.config.change_detection.git.untracked = "off"` and `terramate.config.change_detection.git.uncommitted = "off"`.
- **(Breaking change)** Remove the deprecated `terramate experimental run-order`.
  - The `terramate list --run-order` was introduced in version `v0.4.5` and provides the same functionality as the removed command.

## v0.10.8

### Fixed

- Fix `trigger --ignore-change` not ignoring stacks changed due to Terraform or Terragrunt changes.
- Fix **Outputs Sharing** feature not generating the `output.sensitive` attribute.
- Fix **Outputs Sharing** feature not generating the `variable.sensitive` attribute.

## v0.10.7

### Added

- Add `terramate create --wants ... --wanted-by ...` flags for configuring the `stack.wants` and `stack.wanted_by` attributes, respectively.

### Fixed

- Fix the cleaning up of orphaned files in the `terramate generate` to respect the `-C <dir>` flag.
- Fix the value of `terramate.stack.path.basename` and `terramate.root.path.basename` which were given the value of `"\\"` in the case the stack was defined at the project root directory.

### Changed

- Several performance improvements in the change detection.


## v0.10.6

### Fixed

- Fix "outdated-code" safeguard giving false positive results for files generated
 in subdirectory of stacks.

## v0.10.5

### Fixed

- Fix `outputs-sharing` experiment to use `type = any` for generated Terraform input variables in dependent stacks.
- Fix `outdated-code` safeguard not working for `generate_file` blocks with `context=root` option.

## v0.10.4

### Added

- Add `tm_hclencode()` and `tm_hcldecode()` functions for encoding and decoding HCL content.

### Fixed

- Fix `go install` by removing a not needed `replace` directive in the `go.mod`.
- Fix `git` URI normalization in case the project path component begins with a number.

## v0.10.3

### Changed

- Use OpenTofu functions instead of Terraform `v0.15.3` functions.

### Added

- Add `tm_strcontains(string, substr)`.
- Add `tm_startswith(string, prefix)`.
- Add `tm_endswith(string, suffix)`.
- Add `tm_timecmp(t1, t2)`.
- Add `tm_cidrcontains(cidr, ip)`
- Add experimental support for `tm_tomlencode` and `tm_tomldecode`.
  - Can be enabled with `terramate.config.experiments = ["toml-functions"]`.

## v0.10.2

### Fixed

- Fix `outputs-sharing` failure cases not synchronizing to Terramate Cloud.

## v0.10.1

### Added

- Add `sharing_backend`, `input` and `output` blocks for the sharing of stack outputs as inputs to other stacks.
  - The feature is part of the `outputs-sharing` experiment and can be enabled by setting `terramate.config.experiments = ["outputs-sharing"]`.

### Fixed

- Fix the repository normalization for Gitlab subgroups.
  - Now it supports repository URLs like `https://gitlab.com/my-company-name/my-group-name/my-other-group/repo-name`.
- Fix a deadlock in the `terramate run` and `terramate script run` parallelism by
  releasing the resources in case of errors or if dry-run mode is enabled.

## v0.10.0

### Added

- Add support for generating files relative to working directory. Both examples below only generate files inside `some/dir`:
  - `terramate -C some/dir generate`
  - `cd some/dir && terramate generate`

## v0.9.4

### Changed

- Use [terramate-io/tfjson](https://github.com/terramate-io/tfjson) in replacement of [hashicorp/terraform-json](https://github.com/hashicorp/terraform-json) for the JSON representation of the plan file.

## v0.9.3

### Fixed

- Fix a missing check for `GITLAB_CI` environment variable.
  - The previews feature can only be used in _Github Actions_ and _Gitlab CI/CD_ and a check for the latter was missing.
- Fix the synchronization of the GitLab Merge Request commit SHA and pushed_at.

## v0.9.2

### Changed

- Reverted: feat: generate files in working directory. (#1756)
  - This change was reverted due to an unaccounted breaking change.

## v0.9.1

### Added

- Add cloud filters `--deployment-status=<status>` and `--drift-status` to commands below:
  - `terramate list`
  - `terramate run`
  - `terramate experimental trigger`
- Add support for generating files relative to working directory. Both examples below only generate files inside `some/dir`:
  - `terramate -C some/dir generate`
  - `cd some/dir && terramate generate`
- Add synchronization of Gitlab Merge Request and CI/CD Metadata.

### Fixed

- Fix crash when supplying a tag list with a trailing comma separator.

## v0.9.0

### Added

- Add support for `[for ...]` and `{for ...}` expressions containing Terramate variables and functions inside the `generate_hcl.content` block.
- Add experimental support for deployment targets. This allows to keep separate stack information when the same stacks are deployed to multiple environments, i.e. production and staging.
  - Can be enabled with `terramate.config.experiments = ["targets"]` and `terramate.config.cloud.targets.enabled = true`.
  - Once enabled, commands that synchronize or read stack information to Terramate Cloud require a `--target <target_id>` parameter. These include:
    - `terramate run --sync-deployment/--sync-drift-status/--sync-preview`
    - `terramate script run`
    - `terramate run --status`
    - `terramate list --status`
    - `terramate cloud drift show`
- Add `script.lets` block for declaring variables that are local to the script.
- Add `--ignore-change` flag to `terramate experimental trigger`, which makes the change detection ignore the given stacks.
  - It inverts the default trigger behavior.
- Add `--recursive` flag to `terramate experimental trigger` for triggering all child stacks of given path.

### Fixed

- Fix `terramate experimental trigger --status` to respect the `-C <dir>` flag.
	- Now using `-C <dir>` (or `--chdir <dir>`) only triggers stacks inside the provided dir.
- Fix the update of stack status to respect the configured parallelism option and only set stack status to be `running` before the command starts.
- Fix `terramate experimental trigger` gives a misleading error message when a stack is not found.

### Changed

- (**BREAKING CHANGE**) The format of the generated code may change while being still semantically the same as before. This change is marked as "breaking", because this may trigger change detection on files where the formatting changes.

## v0.8.4

### Fixed

- Fix limitation preventing `tm_dynamic.attributes` use with map types.
- Fix the loading of `terramate.config.run.env` environment variables not considering equal signs in the value.

## v0.8.3

### Fixed

- Fix potential crash when trying to obtain the pull request metadata associated with a Github repository.

## v0.8.2

### Added

- Add support for Gitlab `id_token` OIDC.
  - You can connect to Terramate Cloud using [Gitlab id_token](https://docs.gitlab.com/ee/ci/secrets/id_token_authentication.html) exported as a `TM_GITLAB_ID_TOKEN` environment variable.

### Fixed

- Fix issue with handling paginated responses from Github API when retrieving review and GHA action metadata.

## v0.8.1

### Fixed

- Fix incorrect warning emitted by the parser in the case `terramate.config.run.env` is defined outside project root.

## v0.8.0

### Added

- Add support for hierarchical configuration of the stack run-time environment variables.
  - The `terramate.config.run.env` declared closer to the stack has precedence over
    declarations in parent directories.
- Full support for OpenTofu plan files when synchronizing deployments, drifts or previews to Terramate Cloud:
  - Add CLI option `--tofu-plan-file=FILE`
  - Add Terramate Scripts command option `tofu_plan_file = FILE`

### Changed

- (**BREAKING CHANGE**) Use `terramate.required_version` to detect project root if git is absent.
  - This is only a breaking change for projects not using `git`.

## (v0.7.0)

### Tested

- Issue a test-only release that includes everything that was published in v0.6.5

## v0.6.5

### Added

- Add `terramate.config.change_detection.terragrunt.enabled` attribute. It supports the values below:
  - `auto` (_default_): Automatically detects if Terragrunt is being used and enables change detection if needed.
  - `force`: Enables Terragrunt change detection even if no Terragrunt file is detected in any stack.
  - `off`: Disables Terragrunt change detection.

### Fixed

- Fix a performance regression in repositories having a lot of stacks.

## v0.6.4

### Fixed

- Fix `terramate fmt --detailed-exit-code` not saving the modified files.

## v0.6.3

### Fixed

- Fix the `generate_*.inherit=false` case when the blocks are imported and inherited in child stacks.

## v0.6.2

### Fixed

- Fix remaining naming inconsistencies of some `cloud` script options.
  - Rename CLI option `--sync-layer` to `--layer`
  - Rename CLI option `--sync-terraform-plan-file` to `--terraform-plan-file`
  - Rename Terramate Script option `sync_layer` to `layer`
  - Rename Terramate Script option `sync_terraform_plan_file` to `terraform_plan_file`
  - Old flags and command options are still supported as aliases for the new ones.

## v0.6.1

### Experiments

- Promote Terragrunt integration experiment to stable.
  - Please remove `terragrunt` from `terramate.config.experimental` config.
- Add new experiment `tmgen` which allows to generate HCL files in stacks without `generate_hcl` configurations.
  - Please enable the experiment with `terramate.config.experimental = ["tmgen"]`.

### Added

- Add `generate_*.inherit` attribute for controlling if generate blocks must be inherited
  into child stacks.
- Add `terramate cloud login --github` for authenticating with the GitHub account.
- Add `terramate create --watch` flag for populating the `stack.watch` field at stack creation.
- Add support for parsing and generating code containing HCL namespaced functions.
  - Check [HCL Changes](https://github.com/hashicorp/hcl/pull/639) for details.

### Changed

- Rename Terramate Cloud options
  - Rename CLI option `--cloud-sync-deployment` to `--sync-deployment`
  - Rename CLI option `--cloud-sync-drift-status` to `--sync-drift-status`
  - Rename CLI option `--cloud-sync-preview` to `--sync-preview`
  - Rename CLI option `--cloud-sync-layer` to `--sync-layer` (WARN: fixed in next release to `--layer`)
  - Rename CLI option `--cloud-sync-terraform-plan-file` to `--sync-terraform-plan-file` (WARN: fixed in next release to `--terraform-plan-file`)
  - Rename CLI option `--cloud-status` to `--status`
  - Rename Terramate Script option `cloud_sync_deployment` to `sync_deployment`
  - Rename Terramate Script option `cloud_sync_drift-status` to `sync_drift_status`
  - Rename Terramate Script option `cloud_sync_preview` to `sync_preview`
  - Rename Terramate Script option `cloud_sync_layer` to `sync_layer` (WARN: fixed in next release to `layer`)
  - Rename Terramate Script option `cloud_sync_terraform_plan_file` to `sync_terraform_plan_file` (WARN: fixed in next release to `terraform_plan_file`)
  - Rename Terramate Script option `cloud_status` to `status`
  - Old flags and command options are still supported as aliases for the new ones.

### Fixed

- Fix a panic in the language server when editing a file outside a repository.

## v0.6.0

### Added

- (**BREAKING CHANGE**) Enable change detection for dotfiles. You can still use `.gitignore` to ignore them (if needed).
- Add a new flag `--continue-on-error` to `terramate script run`. When the flag
  is set and a command in a script returns an error:
  - The script execution will be aborted and no further commands or jobs from that script will be run on the current stack node.
  - The script execution will continue to run on the next stack node.
  - `terramate script run` will return exit code 1 (same behavior as `terramate run --continue-on-error`).
- Add a new flag `--reverse` to `terramate script run`. When the flag is set, the script execution will happen in the reverse order of the selected stacks. This is similar to `terramate run --reverse`.
- Improve Terragrunt Integration for Terramate Cloud by adding `--terragrunt` flag and `terragrunt` script option to use `terragrunt` binary to create change details when synchronizing to Terramate Cloud

### Fixed

- Fix a bug in the dotfiles handling in the code generation. Now it's possible to generate files such as `.tflint.hcl`.
- Fix the cloning of stacks containing `import` blocks.

### Changed

- (**BREAKING CHANGE**) Removes the option `terramate.config.git.default_branch_base_ref`.
- (**BREAKING CHANGE**) The code generation of HCL and plain files was disallowed inside dot directories.

## v0.5.5

### Added

- Add `script.job.name` and `script.job.description` attributes.

## v0.5.4

### Fixed

- Fix `--cloud-status` flag when stacks were synchronized with uppercase in the `stack.id`.
- Fix `terramate cloud drift show` when used in stacks containing uppercase in the `stack.id`.
- Fix `cloud_sync_terraform_plan_file` option for previews in scripts

## v0.5.3

### Fixed

- Fix an issue that prevented stack previews from being created when using uppercase letters in stack IDs.

## v0.5.2

### Fixed

- Fix an inconsistency in `stack.id` case-sensitivity when `--cloud-sync-*` flags are used.

## v0.5.1

### Added

- Add Terragrunt change detection.
  - Terramate understands the structure of `terragrunt.hcl` files and detects changes if any other Terragrunt referenced file changes (`dependency`, `dependencies` and `include` blocks, function calls like `find_in_parent_folders()`, `read_terragrunt_config()`).
- Add `before` and `after` configuration to Terragrunt stacks created by `terramate create --all-terragrunt`.

## v0.5.0

### BREAKING CHANGES

> [!IMPORTANT]
> When using nested stacks and tags in `before` and `after` the order of execution was wrong.
> This is now fixed but but can lead to a change in the order of execution in some rare cases.
> Please check the `terramate list --run-order` after upgrading to ensure you run stacks in the correct order.

### Added

- Add `terramate.config.generate.hcl_magic_header_comment_style` option to change the comment style for magic headers to `#` instead of `//`
- Add support for formatting single files or stdin with `terramate fmt`
- Add support for `--cloud-status` filter to `terramate run`
- Add support for `--cloud-status` filter to `terramate script run`
- Add support to synchronize previews to Terramate Cloud via new `terramate run --cloud-sync-preview`
- Add `script.name` attribute.
  - The commands `terramate script info`, `terramate script list` and `terramate script tree` were updated to show the script name (when available).
- Improve user experience when using Terramate with existing Terragrunt projects.
  - Add `terramate create --all-terragrunt` option, which will automatically create Terramate stacks for each Terraform module.
- Allow to run independent stacks in parallel for faster deployments and better utilization of system resources in general.
  - Add `--parallel=N` (short `-j N`) option to `terramate run` and `terramate script run` to allow running up to `N` stacks in parallel.
  - Ordering constraints between stacks are still respected, i.e. `before`/`after`, parent before sub-folders.
- Add `cloud_sync_drift_status` option to `script` block commands. It allows for synchronizing the
  stack drift details from script jobs.
- Add --cloud-sync-layer to allow users to specify a preview layer, e.g.: `stg`, `prod` etc.
  - This is useful when users want to preview changes in a specific terraform workspace.
- Add `--cloud-sync-layer` and `--cloud-sync-preview` to `script` block, this would allow users to synchronize previews to Terramate Cloud via script jobs.

### Fixed

- Fix a panic in language server with a project containing errors on root directory
- Fix the execution order when using `tag` filter in `after/before` in conjunction with implicit order for nested stacks. (BREAKING CHANGE)
- Fix escape sequences being interpreted in heredocs (issue #1449)

## v0.4.6

### Fixed

- Use `repository` filter when listing Terramate Cloud stacks.
  - It makes the `--cloud-status=<status>` flag faster and potentially less brittle for cases where other repositories have issues.

## 0.4.5

### Added

- Add support for `stack_filter` blocks in `generate_file` blocks
- Add `list --run-order` flag to list stacks in the order of execution
- Add support for `terramate` in linting, pre-commit and test environments

  - Add `--detailed-exit-code` to `terramate fmt` and `terramate generate` commands:

    - An exit code of `0` represents successful execution and no changes made
    - An exit code of `1` represents the error state, something went wrong
    - An exit code of `2` represents successful execution but changes were made

### Changed

- Refactor Safeguards

  - Add `disable_safeguards` configuration and `--disable-safeguards` CLI option with possible values
    - `all` Disable ALL safeguards (use with care)
    - `none` Enable ALL safeguards
    - `git` Disable all git related safeguards:
      - `git-untracked` Disable Safeguard that checks for untracked files
      - `git-uncommitted` Disable Safeguard that checks for uncomitted files
      - `git-out-of-sync` Disable Safeguard that checks for being in sync with remote git
    - `outdated-code` Disable Safeguard that checks for outdated code

- Promote cloud commands from `experimental`

  - `terramate cloud login`
  - `terramate cloud info`
  - `terramate cloud drift show`

- Improve support for synchronization of deployments to Terramate Cloud

  - Add `cloud_sync_deployment` flag to Terramate Scripts Commands
  - Add `cloud_sync_terraform_plan_file` flag to Terramate Scripts Commands when synchronizing deployments.
  - Add `--cloud-sync-terraform-plan-file` support to `terramate run` when synchronizing deployments.

- Promote `--experimental-status` flag to `--cloud-status` flag in

  - `terramate experimental trigger`
  - `terramate list`

### Fixed

- Fix a performance issue in `tm_dynamic.attributes` configuration
- Fix order of execution in `terramate script run`
- Fix a type issue when assigning lists to `script.job.command[s]`

### Deprecated

- Deprecate old safeguard configuration options and issue a warning when used.

## 0.4.4

### Added

- Add `terramate.config.experiments` configuration to enable experimental features
- Add support for statuses `ok`, `failed`, `drifted`, and `healthy` to the `--experimental-status` flag
- Add experimental `script` configuration block

  - Add `terramate script list` to list scripts visible in current directory
  - Add `terramate script tree` to show a tree view of scripts visible in current directory
  - Add `terramate script info <scriptname>` to show details about a script
  - Add `terramate script run <scriptname>` to run a script in all relevant stacks

- Add `stack_filter` block to `generate_hcl` for path-based conditional generation.

- Promote experimental commands

  - `terramate debug show metadata`
  - `terramate debug show globals`
  - `terramate debug show generate-origins`
  - `terramate debug show runtime-env`

- Improve the output of `list`, `run` and `create` commands.

### Fixed

- Fix an issue where `generate_file` blocks with `context=root` were ignored when defined in stacks
- Fix `experimental eval/partial-eval/get-config-value` to not interpret the output as a formatter
- Fix an issue where change detector cannot read global/user git config

## 0.4.3

### Added

- Add `--cloud-sync-terraform-plan-file` flag for synchronizing the plan
  file in rendered ASCII and JSON (sensitive information removed).
- Add configuration attribute `terramate.config.cloud.organization` to select which cloud organization to use when syncing with Terramate Cloud.
- Add sync of logs to _Terramate Cloud_ when using `--cloud-sync-deployment` flag.
- Add `terramate experimental cloud drift show` for retrieving drift details from Terramate Cloud.
- Add support for cloning nested stacks to `terramate experimental clone`. It can also be used to clone directories that
  are not stacks themselves, but contain stacks in sub-directories.

### Changed

- Improve diagnostic messages on various errors

## 0.4.2

### Added

- Add `--cloud-sync-drift-status` flag for syncing the status of drift detection
  to the Terramate Cloud.

### Fixed

- Ensure that SIGINT aborts the execution of subsequent stacks in all cases.
- Remove non-supported functions (`tm_sensitive` and `tm_nonsensitive`)

## 0.4.1

### Added

- Add support for globs in the `import.source` attribute to import multiple files at once.
- Add support for listing `unhealthy` stacks with `terramate list --experimental-status=unhealthy`.
- Add support for triggering `unhealthy` stacks with `terramate experimental  trigger --experimental-status=unhealthy`.
- Add support for evaluating `terramate run` arguments with the `--eval` flag.

### Fixed

- Allow to specify multiple tags separated by a comma when using `terramate create --tags` command.
- Fix inconsistent behavior in `terramate create` vs. `terramate create --all-terraform`, both now populate the name/description fields the same way.

## 0.4.0

### Added

- Introduce the `terramate create --all-terraform` command that can be used to initialize plain terraform projects easily with a Terramate Stack configuration.
  Every directory containing Terraform Files that configure either a `terraform.backend {}` block or a `provider {}` block will be initialized.
- Introduce `terramate create --ensure-stack-ids` to add a UUID as stack ID where `stack.id` is not set. (Promoted from `experimental ensure-stack-id`)

### Changed

- BREAKING CHANGE: Make `stack.id` case insensitive. If you used case to identify different stacks, the stack ID need to be adjusted. If you use the recommended UUIDs nothing has to be done.
- Distribute the Terramate Language Server `terramate-ls` alongside `terramate` to be able to pick up changes faster for IDEs.

## 0.3.1

### Added

- Introduce the `terramate experimental cloud info` command.
- Introduce the `--cloud-sync-deployment` flag (experimental).
- Introduce the `terramate experimental ensure-stack-id` command.

### Fixed

- Fix a crash when `generate_hcl {}` has no `content {}` block defined.

## 0.3.0

### Added

- Add the `terramate experimental cloud login` command.

### Fixed

- Fix a file descriptor leak when loading the configuration tree.<|MERGE_RESOLUTION|>--- conflicted
+++ resolved
@@ -34,12 +34,9 @@
 
 - Fix the command-line parsing of `run` and `script run` which were not failing from unknown flags.
 - Fix `create --all-terragrunt` creating Terragrunt stacks with cycles.
-<<<<<<< HEAD
 - Improve the error reporting of the Outputs Sharing feature.
-=======
-- Panic in the Terragrunt integration when the project had modules with dependency paths outside the current Terramate project.
-  - Now Terramate throw a warning for such configurations.
->>>>>>> 51396354
+- Fix crash in the Terragrunt integration when the project had modules with dependency paths outside the current Terramate project.
+  - A warning will be shown for such configurations.
 
 ## v0.11.3
 
