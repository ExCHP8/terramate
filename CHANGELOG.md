--- conflicted
+++ resolved
@@ -22,13 +22,11 @@
 
 ## Unreleased
 
-<<<<<<< HEAD
-### Added
-
-- Add support for Terramate Cloud API keys.
-
-=======
->>>>>>> 0b24aa56
+### Added
+
+- Add support for Terramate Cloud API keys for machine-to-machine communication.
+  - You can connect to Terramate Cloud using API keys exported as `TMC_TOKEN` environment variable.
+
 ## v0.11.4
 
 ### Added
